<?php
/**
 * @link http://www.yiiframework.com/
 * @copyright Copyright (c) 2008 Yii Software LLC
 * @license http://www.yiiframework.com/license/
 */

namespace yii\rbac;

use Yii;
use yii\base\InvalidCallException;
<<<<<<< HEAD
use yii\base\InvalidArgumentException;
=======
use yii\base\InvalidParamException;
use yii\caching\CacheInterface;
use yii\db\Connection;
use yii\db\Expression;
use yii\db\Query;
>>>>>>> 0fc48f0b
use yii\di\Instance;

/**
 * DbManager represents an authorization manager that stores authorization information in database.
 *
 * The database connection is specified by [[db]]. The database schema could be initialized by applying migration:
 *
 * ```
 * yii migrate --migrationPath=@yii/rbac/migrations/
 * ```
 *
 * If you don't want to use migration and need SQL instead, files for all databases are in migrations directory.
 *
 * You may change the names of the tables used to store the authorization and rule data by setting [[itemTable]],
 * [[itemChildTable]], [[assignmentTable]] and [[ruleTable]].
 *
 * For more details and usage information on DbManager, see the [guide article on security authorization](guide:security-authorization).
 *
 * @author Qiang Xue <qiang.xue@gmail.com>
 * @author Alexander Kochetov <creocoder@gmail.com>
 * @since 2.0
 */
class DbManager extends BaseManager
{
    /**
     * @var Connection|array|string the DB connection object or the application component ID of the DB connection.
     * After the DbManager object is created, if you want to change this property, you should only assign it
     * with a DB connection object.
     * Starting from version 2.0.2, this can also be a configuration array for creating the object.
     */
    public $db = 'db';
    /**
     * @var string the name of the table storing authorization items. Defaults to "auth_item".
     */
    public $itemTable = '{{%auth_item}}';
    /**
     * @var string the name of the table storing authorization item hierarchy. Defaults to "auth_item_child".
     */
    public $itemChildTable = '{{%auth_item_child}}';
    /**
     * @var string the name of the table storing authorization item assignments. Defaults to "auth_assignment".
     */
    public $assignmentTable = '{{%auth_assignment}}';
    /**
     * @var string the name of the table storing rules. Defaults to "auth_rule".
     */
    public $ruleTable = '{{%auth_rule}}';
    /**
     * @var CacheInterface|array|string the cache used to improve RBAC performance. This can be one of the following:
     *
     * - an application component ID (e.g. `cache`)
     * - a configuration array
     * - a [[\yii\caching\Cache]] object
     *
     * When this is not set, it means caching is not enabled.
     *
     * Note that by enabling RBAC cache, all auth items, rules and auth item parent-child relationships will
     * be cached and loaded into memory. This will improve the performance of RBAC permission check. However,
     * it does require extra memory and as a result may not be appropriate if your RBAC system contains too many
     * auth items. You should seek other RBAC implementations (e.g. RBAC based on Redis storage) in this case.
     *
     * Also note that if you modify RBAC items, rules or parent-child relationships from outside of this component,
     * you have to manually call [[invalidateCache()]] to ensure data consistency.
     *
     * @since 2.0.3
     */
    public $cache;
    /**
     * @var string the key used to store RBAC data in cache
     * @see cache
     * @since 2.0.3
     */
    public $cacheKey = 'rbac';

    /**
     * @var Item[] all auth items (name => Item)
     */
    protected $items;
    /**
     * @var Rule[] all auth rules (name => Rule)
     */
    protected $rules;
    /**
     * @var array auth item parent-child relationships (childName => list of parents)
     */
    protected $parents;


    /**
     * Initializes the application component.
     * This method overrides the parent implementation by establishing the database connection.
     */
    public function init()
    {
        parent::init();
        $this->db = Instance::ensure($this->db, Connection::class);
        if ($this->cache !== null) {
<<<<<<< HEAD
            $this->cache = Instance::ensure($this->cache, Cache::class);
=======
            $this->cache = Instance::ensure($this->cache, 'yii\caching\CacheInterface');
>>>>>>> 0fc48f0b
        }
    }

    /**
     * @inheritdoc
     */
    public function checkAccess($userId, $permissionName, $params = [])
    {
        $assignments = $this->getAssignments($userId);

        if ($this->hasNoAssignments($assignments)) {
            return false;
        }

        $this->loadFromCache();
        if ($this->items !== null) {
            return $this->checkAccessFromCache($userId, $permissionName, $params, $assignments);
        }

        return $this->checkAccessRecursive($userId, $permissionName, $params, $assignments);
    }

    /**
     * Performs access check for the specified user based on the data loaded from cache.
     * This method is internally called by [[checkAccess()]] when [[cache]] is enabled.
     * @param string|int $user the user ID. This should can be either an integer or a string representing
     * the unique identifier of a user. See [[\yii\web\User::id]].
     * @param string $itemName the name of the operation that need access check
     * @param array $params name-value pairs that would be passed to rules associated
     * with the tasks and roles assigned to the user. A param with name 'user' is added to this array,
     * which holds the value of `$userId`.
     * @param Assignment[] $assignments the assignments to the specified user
     * @return bool whether the operations can be performed by the user.
     * @since 2.0.3
     */
    protected function checkAccessFromCache($user, $itemName, $params, $assignments)
    {
        if (!isset($this->items[$itemName])) {
            return false;
        }

        $item = $this->items[$itemName];

        Yii::trace($item instanceof Role ? "Checking role: $itemName" : "Checking permission: $itemName", __METHOD__);

        if (!$this->executeRule($user, $item, $params)) {
            return false;
        }

        if (isset($assignments[$itemName]) || in_array($itemName, $this->defaultRoles)) {
            return true;
        }

        if (!empty($this->parents[$itemName])) {
            foreach ($this->parents[$itemName] as $parent) {
                if ($this->checkAccessFromCache($user, $parent, $params, $assignments)) {
                    return true;
                }
            }
        }

        return false;
    }

    /**
     * Performs access check for the specified user.
     * This method is internally called by [[checkAccess()]].
     * @param string|int $user the user ID. This should can be either an integer or a string representing
     * the unique identifier of a user. See [[\yii\web\User::id]].
     * @param string $itemName the name of the operation that need access check
     * @param array $params name-value pairs that would be passed to rules associated
     * with the tasks and roles assigned to the user. A param with name 'user' is added to this array,
     * which holds the value of `$userId`.
     * @param Assignment[] $assignments the assignments to the specified user
     * @return bool whether the operations can be performed by the user.
     */
    protected function checkAccessRecursive($user, $itemName, $params, $assignments)
    {
        if (($item = $this->getItem($itemName)) === null) {
            return false;
        }

        Yii::trace($item instanceof Role ? "Checking role: $itemName" : "Checking permission: $itemName", __METHOD__);

        if (!$this->executeRule($user, $item, $params)) {
            return false;
        }

        if (isset($assignments[$itemName]) || in_array($itemName, $this->defaultRoles)) {
            return true;
        }

        $query = new Query();
        $parents = $query->select(['parent'])
            ->from($this->itemChildTable)
            ->where(['child' => $itemName])
            ->column($this->db);
        foreach ($parents as $parent) {
            if ($this->checkAccessRecursive($user, $parent, $params, $assignments)) {
                return true;
            }
        }

        return false;
    }

    /**
     * @inheritdoc
     */
    protected function getItem($name)
    {
        if (empty($name)) {
            return null;
        }

        if (!empty($this->items[$name])) {
            return $this->items[$name];
        }

        $row = (new Query())->from($this->itemTable)
            ->where(['name' => $name])
            ->one($this->db);

        if ($row === false) {
            return null;
        }

        return $this->populateItem($row);
    }

    /**
     * Returns a value indicating whether the database supports cascading update and delete.
     * The default implementation will return false for SQLite database and true for all other databases.
     * @return bool whether the database supports cascading update and delete.
     */
    protected function supportsCascadeUpdate()
    {
        return strncmp($this->db->getDriverName(), 'sqlite', 6) !== 0;
    }

    /**
     * @inheritdoc
     */
    protected function addItem($item)
    {
        $time = time();
        if ($item->createdAt === null) {
            $item->createdAt = $time;
        }
        if ($item->updatedAt === null) {
            $item->updatedAt = $time;
        }
        $this->db->createCommand()
            ->insert($this->itemTable, [
                'name' => $item->name,
                'type' => $item->type,
                'description' => $item->description,
                'rule_name' => $item->ruleName,
                'data' => $item->data === null ? null : serialize($item->data),
                'created_at' => $item->createdAt,
                'updated_at' => $item->updatedAt,
            ])->execute();

        $this->invalidateCache();

        return true;
    }

    /**
     * @inheritdoc
     */
    protected function removeItem($item)
    {
        if (!$this->supportsCascadeUpdate()) {
            $this->db->createCommand()
                ->delete($this->itemChildTable, ['or', '[[parent]]=:name', '[[child]]=:name'], [':name' => $item->name])
                ->execute();
            $this->db->createCommand()
                ->delete($this->assignmentTable, ['item_name' => $item->name])
                ->execute();
        }

        $this->db->createCommand()
            ->delete($this->itemTable, ['name' => $item->name])
            ->execute();

        $this->invalidateCache();

        return true;
    }

    /**
     * @inheritdoc
     */
    protected function updateItem($name, $item)
    {
        if ($item->name !== $name && !$this->supportsCascadeUpdate()) {
            $this->db->createCommand()
                ->update($this->itemChildTable, ['parent' => $item->name], ['parent' => $name])
                ->execute();
            $this->db->createCommand()
                ->update($this->itemChildTable, ['child' => $item->name], ['child' => $name])
                ->execute();
            $this->db->createCommand()
                ->update($this->assignmentTable, ['item_name' => $item->name], ['item_name' => $name])
                ->execute();
        }

        $item->updatedAt = time();

        $this->db->createCommand()
            ->update($this->itemTable, [
                'name' => $item->name,
                'description' => $item->description,
                'rule_name' => $item->ruleName,
                'data' => $item->data === null ? null : serialize($item->data),
                'updated_at' => $item->updatedAt,
            ], [
                'name' => $name,
            ])->execute();

        $this->invalidateCache();

        return true;
    }

    /**
     * @inheritdoc
     */
    protected function addRule($rule)
    {
        $time = time();
        if ($rule->createdAt === null) {
            $rule->createdAt = $time;
        }
        if ($rule->updatedAt === null) {
            $rule->updatedAt = $time;
        }
        $this->db->createCommand()
            ->insert($this->ruleTable, [
                'name' => $rule->name,
                'data' => serialize($rule),
                'created_at' => $rule->createdAt,
                'updated_at' => $rule->updatedAt,
            ])->execute();

        $this->invalidateCache();

        return true;
    }

    /**
     * @inheritdoc
     */
    protected function updateRule($name, $rule)
    {
        if ($rule->name !== $name && !$this->supportsCascadeUpdate()) {
            $this->db->createCommand()
                ->update($this->itemTable, ['rule_name' => $rule->name], ['rule_name' => $name])
                ->execute();
        }

        $rule->updatedAt = time();

        $this->db->createCommand()
            ->update($this->ruleTable, [
                'name' => $rule->name,
                'data' => serialize($rule),
                'updated_at' => $rule->updatedAt,
            ], [
                'name' => $name,
            ])->execute();

        $this->invalidateCache();

        return true;
    }

    /**
     * @inheritdoc
     */
    protected function removeRule($rule)
    {
        if (!$this->supportsCascadeUpdate()) {
            $this->db->createCommand()
                ->update($this->itemTable, ['rule_name' => null], ['rule_name' => $rule->name])
                ->execute();
        }

        $this->db->createCommand()
            ->delete($this->ruleTable, ['name' => $rule->name])
            ->execute();

        $this->invalidateCache();

        return true;
    }

    /**
     * @inheritdoc
     */
    protected function getItems($type)
    {
        $query = (new Query())
            ->from($this->itemTable)
            ->where(['type' => $type]);

        $items = [];
        foreach ($query->all($this->db) as $row) {
            $items[$row['name']] = $this->populateItem($row);
        }

        return $items;
    }

    /**
     * Populates an auth item with the data fetched from database
     * @param array $row the data from the auth item table
     * @return Item the populated auth item instance (either Role or Permission)
     */
    protected function populateItem($row)
    {
        $class = $row['type'] == Item::TYPE_PERMISSION ? Permission::class : Role::class;

        if (!isset($row['data']) || ($data = @unserialize(is_resource($row['data']) ? stream_get_contents($row['data']) : $row['data'])) === false) {
            $data = null;
        }

        return new $class([
            'name' => $row['name'],
            'type' => $row['type'],
            'description' => $row['description'],
            'ruleName' => $row['rule_name'],
            'data' => $data,
            'createdAt' => $row['created_at'],
            'updatedAt' => $row['updated_at'],
        ]);
    }

    /**
     * @inheritdoc
     * The roles returned by this method include the roles assigned via [[$defaultRoles]].
     */
    public function getRolesByUser($userId)
    {
        if (!isset($userId) || $userId === '') {
            return [];
        }

        $query = (new Query())->select('b.*')
            ->from(['a' => $this->assignmentTable, 'b' => $this->itemTable])
            ->where('{{a}}.[[item_name]]={{b}}.[[name]]')
            ->andWhere(['a.user_id' => (string) $userId])
            ->andWhere(['b.type' => Item::TYPE_ROLE]);

        $roles = $this->getDefaultRoleInstances();
        foreach ($query->all($this->db) as $row) {
            $roles[$row['name']] = $this->populateItem($row);
        }
        return $roles;
    }

    /**
     * @inheritdoc
     */
    public function getChildRoles($roleName)
    {
        $role = $this->getRole($roleName);

        if ($role === null) {
            throw new InvalidArgumentException("Role \"$roleName\" not found.");
        }

        $result = [];
        $this->getChildrenRecursive($roleName, $this->getChildrenList(), $result);

        $roles = [$roleName => $role];

        $roles += array_filter($this->getRoles(), function (Role $roleItem) use ($result) {
            return array_key_exists($roleItem->name, $result);
        });

        return $roles;
    }

    /**
     * @inheritdoc
     */
    public function getPermissionsByRole($roleName)
    {
        $childrenList = $this->getChildrenList();
        $result = [];
        $this->getChildrenRecursive($roleName, $childrenList, $result);
        if (empty($result)) {
            return [];
        }
        $query = (new Query())->from($this->itemTable)->where([
            'type' => Item::TYPE_PERMISSION,
            'name' => array_keys($result),
        ]);
        $permissions = [];
        foreach ($query->all($this->db) as $row) {
            $permissions[$row['name']] = $this->populateItem($row);
        }
        return $permissions;
    }

    /**
     * @inheritdoc
     */
    public function getPermissionsByUser($userId)
    {
        if (empty($userId)) {
            return [];
        }

        $directPermission = $this->getDirectPermissionsByUser($userId);
        $inheritedPermission = $this->getInheritedPermissionsByUser($userId);

        return array_merge($directPermission, $inheritedPermission);
    }

    /**
     * Returns all permissions that are directly assigned to user.
     * @param string|int $userId the user ID (see [[\yii\web\User::id]])
     * @return Permission[] all direct permissions that the user has. The array is indexed by the permission names.
     * @since 2.0.7
     */
    protected function getDirectPermissionsByUser($userId)
    {
        $query = (new Query())->select('b.*')
            ->from(['a' => $this->assignmentTable, 'b' => $this->itemTable])
            ->where('{{a}}.[[item_name]]={{b}}.[[name]]')
            ->andWhere(['a.user_id' => (string) $userId])
            ->andWhere(['b.type' => Item::TYPE_PERMISSION]);

        $permissions = [];
        foreach ($query->all($this->db) as $row) {
            $permissions[$row['name']] = $this->populateItem($row);
        }
        return $permissions;
    }

    /**
     * Returns all permissions that the user inherits from the roles assigned to him.
     * @param string|int $userId the user ID (see [[\yii\web\User::id]])
     * @return Permission[] all inherited permissions that the user has. The array is indexed by the permission names.
     * @since 2.0.7
     */
    protected function getInheritedPermissionsByUser($userId)
    {
        $query = (new Query())->select('item_name')
            ->from($this->assignmentTable)
            ->where(['user_id' => (string) $userId]);

        $childrenList = $this->getChildrenList();
        $result = [];
        foreach ($query->column($this->db) as $roleName) {
            $this->getChildrenRecursive($roleName, $childrenList, $result);
        }

        if (empty($result)) {
            return [];
        }

        $query = (new Query())->from($this->itemTable)->where([
            'type' => Item::TYPE_PERMISSION,
            'name' => array_keys($result),
        ]);
        $permissions = [];
        foreach ($query->all($this->db) as $row) {
            $permissions[$row['name']] = $this->populateItem($row);
        }
        return $permissions;
    }

    /**
     * Returns the children for every parent.
     * @return array the children list. Each array key is a parent item name,
     * and the corresponding array value is a list of child item names.
     */
    protected function getChildrenList()
    {
        $query = (new Query())->from($this->itemChildTable);
        $parents = [];
        foreach ($query->all($this->db) as $row) {
            $parents[$row['parent']][] = $row['child'];
        }
        return $parents;
    }

    /**
     * Recursively finds all children and grand children of the specified item.
     * @param string $name the name of the item whose children are to be looked for.
     * @param array $childrenList the child list built via [[getChildrenList()]]
     * @param array $result the children and grand children (in array keys)
     */
    protected function getChildrenRecursive($name, $childrenList, &$result)
    {
        if (isset($childrenList[$name])) {
            foreach ($childrenList[$name] as $child) {
                $result[$child] = true;
                $this->getChildrenRecursive($child, $childrenList, $result);
            }
        }
    }

    /**
     * @inheritdoc
     */
    public function getRule($name)
    {
        if ($this->rules !== null) {
            return isset($this->rules[$name]) ? $this->rules[$name] : null;
        }

        $row = (new Query())->select(['data'])
            ->from($this->ruleTable)
            ->where(['name' => $name])
            ->one($this->db);
        if ($row === false) {
            return null;
        }
        $data = $row['data'];
        if (is_resource($data)) {
            $data = stream_get_contents($data);
        }
        return unserialize($data);
    }

    /**
     * @inheritdoc
     */
    public function getRules()
    {
        if ($this->rules !== null) {
            return $this->rules;
        }

        $query = (new Query())->from($this->ruleTable);

        $rules = [];
        foreach ($query->all($this->db) as $row) {
            $data = $row['data'];
            if (is_resource($data)) {
                $data = stream_get_contents($data);
            }
            $rules[$row['name']] = unserialize($data);
        }

        return $rules;
    }

    /**
     * @inheritdoc
     */
    public function getAssignment($roleName, $userId)
    {
        if (empty($userId)) {
            return null;
        }

        $row = (new Query())->from($this->assignmentTable)
            ->where(['user_id' => (string) $userId, 'item_name' => $roleName])
            ->one($this->db);

        if ($row === false) {
            return null;
        }

        return new Assignment([
            'userId' => $row['user_id'],
            'roleName' => $row['item_name'],
            'createdAt' => $row['created_at'],
        ]);
    }

    /**
     * @inheritdoc
     */
    public function getAssignments($userId)
    {
        if (empty($userId)) {
            return [];
        }

        $query = (new Query())
            ->from($this->assignmentTable)
            ->where(['user_id' => (string) $userId]);

        $assignments = [];
        foreach ($query->all($this->db) as $row) {
            $assignments[$row['item_name']] = new Assignment([
                'userId' => $row['user_id'],
                'roleName' => $row['item_name'],
                'createdAt' => $row['created_at'],
            ]);
        }

        return $assignments;
    }

    /**
     * @inheritdoc
     * @since 2.0.8
     */
    public function canAddChild($parent, $child)
    {
        return !$this->detectLoop($parent, $child);
    }

    /**
     * @inheritdoc
     */
    public function addChild($parent, $child)
    {
        if ($parent->name === $child->name) {
            throw new InvalidArgumentException("Cannot add '{$parent->name}' as a child of itself.");
        }

        if ($parent instanceof Permission && $child instanceof Role) {
            throw new InvalidArgumentException('Cannot add a role as a child of a permission.');
        }

        if ($this->detectLoop($parent, $child)) {
            throw new InvalidCallException("Cannot add '{$child->name}' as a child of '{$parent->name}'. A loop has been detected.");
        }

        $this->db->createCommand()
            ->insert($this->itemChildTable, ['parent' => $parent->name, 'child' => $child->name])
            ->execute();

        $this->invalidateCache();

        return true;
    }

    /**
     * @inheritdoc
     */
    public function removeChild($parent, $child)
    {
        $result = $this->db->createCommand()
            ->delete($this->itemChildTable, ['parent' => $parent->name, 'child' => $child->name])
            ->execute() > 0;

        $this->invalidateCache();

        return $result;
    }

    /**
     * @inheritdoc
     */
    public function removeChildren($parent)
    {
        $result = $this->db->createCommand()
            ->delete($this->itemChildTable, ['parent' => $parent->name])
            ->execute() > 0;

        $this->invalidateCache();

        return $result;
    }

    /**
     * @inheritdoc
     */
    public function hasChild($parent, $child)
    {
        return (new Query())
            ->from($this->itemChildTable)
            ->where(['parent' => $parent->name, 'child' => $child->name])
            ->one($this->db) !== false;
    }

    /**
     * @inheritdoc
     */
    public function getChildren($name)
    {
        $query = (new Query())
            ->select(['name', 'type', 'description', 'rule_name', 'data', 'created_at', 'updated_at'])
            ->from([$this->itemTable, $this->itemChildTable])
            ->where(['parent' => $name, 'name' => new Expression('[[child]]')]);

        $children = [];
        foreach ($query->all($this->db) as $row) {
            $children[$row['name']] = $this->populateItem($row);
        }

        return $children;
    }

    /**
     * Checks whether there is a loop in the authorization item hierarchy.
     * @param Item $parent the parent item
     * @param Item $child the child item to be added to the hierarchy
     * @return bool whether a loop exists
     */
    protected function detectLoop($parent, $child)
    {
        if ($child->name === $parent->name) {
            return true;
        }
        foreach ($this->getChildren($child->name) as $grandchild) {
            if ($this->detectLoop($parent, $grandchild)) {
                return true;
            }
        }
        return false;
    }

    /**
     * @inheritdoc
     */
    public function assign($role, $userId)
    {
        $assignment = new Assignment([
            'userId' => $userId,
            'roleName' => $role->name,
            'createdAt' => time(),
        ]);

        $this->db->createCommand()
            ->insert($this->assignmentTable, [
                'user_id' => $assignment->userId,
                'item_name' => $assignment->roleName,
                'created_at' => $assignment->createdAt,
            ])->execute();

        return $assignment;
    }

    /**
     * @inheritdoc
     */
    public function revoke($role, $userId)
    {
        if (empty($userId)) {
            return false;
        }

        return $this->db->createCommand()
            ->delete($this->assignmentTable, ['user_id' => (string) $userId, 'item_name' => $role->name])
            ->execute() > 0;
    }

    /**
     * @inheritdoc
     */
    public function revokeAll($userId)
    {
        if (empty($userId)) {
            return false;
        }

        return $this->db->createCommand()
            ->delete($this->assignmentTable, ['user_id' => (string) $userId])
            ->execute() > 0;
    }

    /**
     * @inheritdoc
     */
    public function removeAll()
    {
        $this->removeAllAssignments();
        $this->db->createCommand()->delete($this->itemChildTable)->execute();
        $this->db->createCommand()->delete($this->itemTable)->execute();
        $this->db->createCommand()->delete($this->ruleTable)->execute();
        $this->invalidateCache();
    }

    /**
     * @inheritdoc
     */
    public function removeAllPermissions()
    {
        $this->removeAllItems(Item::TYPE_PERMISSION);
    }

    /**
     * @inheritdoc
     */
    public function removeAllRoles()
    {
        $this->removeAllItems(Item::TYPE_ROLE);
    }

    /**
     * Removes all auth items of the specified type.
     * @param int $type the auth item type (either Item::TYPE_PERMISSION or Item::TYPE_ROLE)
     */
    protected function removeAllItems($type)
    {
        if (!$this->supportsCascadeUpdate()) {
            $names = (new Query())
                ->select(['name'])
                ->from($this->itemTable)
                ->where(['type' => $type])
                ->column($this->db);
            if (empty($names)) {
                return;
            }
            $key = $type == Item::TYPE_PERMISSION ? 'child' : 'parent';
            $this->db->createCommand()
                ->delete($this->itemChildTable, [$key => $names])
                ->execute();
            $this->db->createCommand()
                ->delete($this->assignmentTable, ['item_name' => $names])
                ->execute();
        }
        $this->db->createCommand()
            ->delete($this->itemTable, ['type' => $type])
            ->execute();

        $this->invalidateCache();
    }

    /**
     * @inheritdoc
     */
    public function removeAllRules()
    {
        if (!$this->supportsCascadeUpdate()) {
            $this->db->createCommand()
                ->update($this->itemTable, ['rule_name' => null])
                ->execute();
        }

        $this->db->createCommand()->delete($this->ruleTable)->execute();

        $this->invalidateCache();
    }

    /**
     * @inheritdoc
     */
    public function removeAllAssignments()
    {
        $this->db->createCommand()->delete($this->assignmentTable)->execute();
    }

    public function invalidateCache()
    {
        if ($this->cache !== null) {
            $this->cache->delete($this->cacheKey);
            $this->items = null;
            $this->rules = null;
            $this->parents = null;
        }
    }

    public function loadFromCache()
    {
        if ($this->items !== null || !$this->cache instanceof CacheInterface) {
            return;
        }

        $data = $this->cache->get($this->cacheKey);
        if (is_array($data) && isset($data[0], $data[1], $data[2])) {
<<<<<<< HEAD
            [$this->items, $this->rules, $this->parents] = $data;
=======
            list($this->items, $this->rules, $this->parents) = $data;
>>>>>>> 0fc48f0b
            return;
        }

        $query = (new Query())->from($this->itemTable);
        $this->items = [];
        foreach ($query->all($this->db) as $row) {
            $this->items[$row['name']] = $this->populateItem($row);
        }

        $query = (new Query())->from($this->ruleTable);
        $this->rules = [];
        foreach ($query->all($this->db) as $row) {
            $data = $row['data'];
            if (is_resource($data)) {
                $data = stream_get_contents($data);
            }
            $this->rules[$row['name']] = unserialize($data);
        }

        $query = (new Query())->from($this->itemChildTable);
        $this->parents = [];
        foreach ($query->all($this->db) as $row) {
            if (isset($this->items[$row['child']])) {
                $this->parents[$row['child']][] = $row['parent'];
            }
        }

        $this->cache->set($this->cacheKey, [$this->items, $this->rules, $this->parents]);
    }

    /**
     * Returns all role assignment information for the specified role.
     * @param string $roleName
     * @return string[] the ids. An empty array will be
     * returned if role is not assigned to any user.
     * @since 2.0.7
     */
    public function getUserIdsByRole($roleName)
    {
        if (empty($roleName)) {
            return [];
        }

        return (new Query())->select('[[user_id]]')
            ->from($this->assignmentTable)
            ->where(['item_name' => $roleName])->column($this->db);
    }
}<|MERGE_RESOLUTION|>--- conflicted
+++ resolved
@@ -9,15 +9,11 @@
 
 use Yii;
 use yii\base\InvalidCallException;
-<<<<<<< HEAD
 use yii\base\InvalidArgumentException;
-=======
-use yii\base\InvalidParamException;
 use yii\caching\CacheInterface;
 use yii\db\Connection;
 use yii\db\Expression;
 use yii\db\Query;
->>>>>>> 0fc48f0b
 use yii\di\Instance;
 
 /**
@@ -115,11 +111,7 @@
         parent::init();
         $this->db = Instance::ensure($this->db, Connection::class);
         if ($this->cache !== null) {
-<<<<<<< HEAD
             $this->cache = Instance::ensure($this->cache, Cache::class);
-=======
-            $this->cache = Instance::ensure($this->cache, 'yii\caching\CacheInterface');
->>>>>>> 0fc48f0b
         }
     }
 
@@ -982,11 +974,7 @@
 
         $data = $this->cache->get($this->cacheKey);
         if (is_array($data) && isset($data[0], $data[1], $data[2])) {
-<<<<<<< HEAD
             [$this->items, $this->rules, $this->parents] = $data;
-=======
-            list($this->items, $this->rules, $this->parents) = $data;
->>>>>>> 0fc48f0b
             return;
         }
 
